--- conflicted
+++ resolved
@@ -41,9 +41,5 @@
 # this file isnt stored here but just in case.
 fwup-key.priv
 .env
-<<<<<<< HEAD
-
 # secret config stuffs for dev environment.
-=======
->>>>>>> 1298b25a
 config/auth_secret.exs