--- conflicted
+++ resolved
@@ -11,8 +11,6 @@
 puts '---------'
 puts '   \/    '
 puts ''
-
-$sim_hardware = 1
 
 $shutdown = 0
 
@@ -34,12 +32,9 @@
   $hardware_sim = 1
 end
 
-<<<<<<< HEAD
-=======
 puts "uuid                    = #{$info_uuid}"
 puts "token                   = #{$info_token}"
 
->>>>>>> 007588bc
 if $controller_disable == 0
   puts 'starting controller'
   require_relative 'lib/controller'
