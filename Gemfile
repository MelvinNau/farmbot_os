source 'https://rubygems.org'

# Enable db migration without rails
gem 'active_record_migrations'

# Bundle edge Rails instead: gem 'rails', github: 'rails/rails'
gem 'rails', '4.0.4'

# Use sqlite3 as the database for Active Record
gem 'sqlite3'

# Use SCSS for stylesheets
gem 'sass-rails', '~> 4.0.2'

# Use Uglifier as compressor for JavaScript assets
gem 'uglifier', '>= 1.3.0'

# Use CoffeeScript for .js.coffee assets and views
gem 'coffee-rails', '~> 4.0.0'

# See https://github.com/sstephenson/execjs#readme for more supported runtimes
gem 'therubyracer', platforms: :ruby

# Use jquery as the JavaScript library
gem 'jquery-rails'

# Turbolinks makes following links in your web application faster. Read more: https://github.com/rails/turbolinks
gem 'turbolinks'

# Build JSON APIs with ease. Read more: https://github.com/rails/jbuilder
gem 'jbuilder', '~> 1.2'

group :doc do
  # bundle exec rake doc:rails generates the API under doc/api.
  gem 'sdoc', require: false
end

# Use skynet machine instant messaging
gem 'socket.io-client-simple'

# serial port
gem 'serialport'

# polyglot
gem 'polyglot'

<<<<<<< HEAD
=======
# httparty
gem 'httparty'

>>>>>>> 007588bc
# Use ActiveModel has_secure_password
# gem 'bcrypt', '~> 3.1.7'

# Use unicorn as the app server
# gem 'unicorn'

# Use Capistrano for deployment
# gem 'capistrano', group: :development

# Use debugger
# gem 'debugger', group: [:development, :test]<|MERGE_RESOLUTION|>--- conflicted
+++ resolved
@@ -44,12 +44,9 @@
 # polyglot
 gem 'polyglot'
 
-<<<<<<< HEAD
-=======
 # httparty
 gem 'httparty'
 
->>>>>>> 007588bc
 # Use ActiveModel has_secure_password
 # gem 'bcrypt', '~> 3.1.7'
 
