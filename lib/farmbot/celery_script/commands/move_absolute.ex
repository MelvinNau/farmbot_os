defmodule Farmbot.CeleryScript.Command.MoveAbsolute do
  @moduledoc """
    Update Farmware
  """

  alias      Farmbot.CeleryScript.{Command, Types}
  import     Command, only: [ast_to_coord: 2]
  alias      Farmbot.Lib.Maths
  require    Logger
  alias      Farmbot.Serial.Handler, as: UartHan
  alias      Farmbot.Context
  @behaviour Command

  @type coordinate_ast :: Types.coord_ast

  @doc ~s"""
    move_absolute to a prticular position.
      args: %{
        speed: integer,
        offset: coordinate_ast | Ast.t
        location: coordinate_ast | Ast.t
      },
      body: []
  """
  @type move_absolute_args :: %{
    speed: integer,
    offset: coordinate_ast   | Types.ast,
    location: coordinate_ast | Types.ast
  }
  @spec run(move_absolute_args, [], Context.t) :: Context.t
  def run(%{speed: speed, offset: offset, location: location}, _, ctx) do
    Logger.info "Doing movement.", type: :info
    new_context              = ast_to_coord(ctx, location)
    {location, new_context1} = Farmbot.Context.pop_data(new_context)

    new_context2             = ast_to_coord(new_context1, offset)
    {offset, new_context3}   = Farmbot.Context.pop_data(new_context2)

    {xa, ya, za} = {location.args.x, location.args.y, location.args.z}
    {xb, yb, zb} = {offset.args.x,   offset.args.y,    offset.args.z }
    { combined_x, combined_y, combined_z } = { xa + xb, ya + yb, za + zb }
<<<<<<< HEAD
    {x, y, z} = do_math(combined_x, combined_y, combined_z, new_context3)
    UartHan.write(new_context3, "G00 X#{x} Y#{y} Z#{z} S#{speed}")
    max = Farmbot.BotState.get_config(new_context3, :max_movement_retries)
    new_context3 |> ensure_position(
        {combined_x, combined_y,combined_z},
        {x, y, z, speed},
        max)
  end

  defp ensure_position(context,
    exp_pos_mm, goto_pos_steps, max_retries, retries \\ 0)

  defp ensure_position(context, exp_pos_mm, _, 0, _) do
    case do_compare_pos(context, exp_pos_mm) do
      true  -> context
      false -> do_raise(context, exp_pos_mm)
    end
  end

  defp ensure_position(context, exp_pos_mm, _, max_retries, retries)
  when max_retries == retries do
    do_raise(context, exp_pos_mm)
  end

  defp ensure_position(context,
    exp_pos_mm, goto_pos_steps, max_retries, retries)
  do
    case do_compare_pos(context, exp_pos_mm) do
      true  -> context
      false ->
        {goto_steps_x, goto_steps_y, goto_steps_z, speed} = goto_pos_steps
        Farmbot.CeleryScript.Command.do_wait_for_serial(context)
        UartHan.write(context,
          "G00 X#{goto_steps_x} Y#{goto_steps_y} Z#{goto_steps_z} S#{speed}")
        ensure_position(context, exp_pos_mm, goto_pos_steps, max_retries, retries + 1)
    end
  end

  defp do_raise(context, {exp_mm_x, exp_mm_y, exp_mm_z}) do
    raise Farmbot.CeleryScript.Error, context: context,
      message: "failed to move to: (#{exp_mm_x}, #{exp_mm_y}, #{exp_mm_z})"
  end

  defp do_compare_pos(context, {exp_mm_x, exp_mm_y, exp_mm_z}) do
    [act_mm_x, act_mm_y, act_mm_z] = Farmbot.BotState.get_current_pos(context)
    {exp_mm_x, exp_mm_y, exp_mm_z} == {act_mm_x, act_mm_y, act_mm_z}
  end

=======
    {x, y, z} = do_math(combined_x, combined_y, combined_z, context)
    UartHan.write(new_context3, "G00 X#{x} Y#{y} Z#{z} S#{speed}")
  end

>>>>>>> 79796fea
  defp do_math(combined_x, combined_y, combined_z, context) do
    { Maths.mm_to_steps(combined_x, spm(:x, context)),
      Maths.mm_to_steps(combined_y, spm(:y, context)),
      Maths.mm_to_steps(combined_z, spm(:z, context)) }
  end

  defp spm(xyz, %Farmbot.Context{} = ctx) do
    thing = "steps_per_mm_#{xyz}" |> String.to_atom
    Farmbot.BotState.get_config(ctx, thing)
  end
end<|MERGE_RESOLUTION|>--- conflicted
+++ resolved
@@ -39,7 +39,6 @@
     {xa, ya, za} = {location.args.x, location.args.y, location.args.z}
     {xb, yb, zb} = {offset.args.x,   offset.args.y,    offset.args.z }
     { combined_x, combined_y, combined_z } = { xa + xb, ya + yb, za + zb }
-<<<<<<< HEAD
     {x, y, z} = do_math(combined_x, combined_y, combined_z, new_context3)
     UartHan.write(new_context3, "G00 X#{x} Y#{y} Z#{z} S#{speed}")
     max = Farmbot.BotState.get_config(new_context3, :max_movement_retries)
@@ -74,7 +73,8 @@
         Farmbot.CeleryScript.Command.do_wait_for_serial(context)
         UartHan.write(context,
           "G00 X#{goto_steps_x} Y#{goto_steps_y} Z#{goto_steps_z} S#{speed}")
-        ensure_position(context, exp_pos_mm, goto_pos_steps, max_retries, retries + 1)
+        ensure_position(context, exp_pos_mm,
+          goto_pos_steps, max_retries, retries + 1)
     end
   end
 
@@ -88,12 +88,6 @@
     {exp_mm_x, exp_mm_y, exp_mm_z} == {act_mm_x, act_mm_y, act_mm_z}
   end
 
-=======
-    {x, y, z} = do_math(combined_x, combined_y, combined_z, context)
-    UartHan.write(new_context3, "G00 X#{x} Y#{y} Z#{z} S#{speed}")
-  end
-
->>>>>>> 79796fea
   defp do_math(combined_x, combined_y, combined_z, context) do
     { Maths.mm_to_steps(combined_x, spm(:x, context)),
       Maths.mm_to_steps(combined_y, spm(:y, context)),
