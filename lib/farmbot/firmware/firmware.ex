defmodule Farmbot.Firmware do
  @moduledoc "Allows communication with the firmware."

  use GenStage
  use Farmbot.Logger
  alias Farmbot.Bootstrap.SettingsSync
  alias Farmbot.Firmware.{Command, CompletionLogs, Vec3, EstopTimer, Utils}
  import Utils

  import Farmbot.System.ConfigStorage,
    only: [get_config_value: 3, update_config_value: 4, get_config_as_map: 0]

  import CompletionLogs,
    only: [maybe_log_complete: 2]

  # If any command takes longer than this, exit.
  @call_timeout 500_000

  @doc "Move the bot to a position."
  def move_absolute(%Vec3{} = vec3, x_spd, y_spd, z_spd) do
    call = {:move_absolute, [vec3, x_spd, y_spd, z_spd]}
    GenStage.call(__MODULE__, call, @call_timeout)
  end

  @doc "Calibrate an axis."
  def calibrate(axis) do
    GenStage.call(__MODULE__, {:calibrate, [axis]}, @call_timeout)
  end

  @doc "Find home on an axis."
  def find_home(axis) do
    GenStage.call(__MODULE__, {:find_home, [axis]}, @call_timeout)
  end

  @doc "Home every axis."
  def home_all() do
    GenStage.call(__MODULE__, {:home_all, []}, @call_timeout)
  end

  @doc "Home an axis."
  def home(axis) do
    GenStage.call(__MODULE__, {:home, [axis]}, @call_timeout)
  end

  @doc "Manually set an axis's current position to zero."
  def zero(axis) do
    GenStage.call(__MODULE__, {:zero, [axis]}, @call_timeout)
  end

  @doc """
  Update a paramater.
  For a list of paramaters see `Farmbot.Firmware.Gcode.Param`
  """
  def update_param(param, val) do
    GenStage.call(__MODULE__, {:update_param, [param, val]}, @call_timeout)
  end

  @doc false
  def read_all_params do
    GenStage.call(__MODULE__, {:read_all_params, []}, @call_timeout)
  end

  @doc """
  Read a paramater.
  For a list of paramaters see `Farmbot.Firmware.Gcode.Param`
  """
  def read_param(param) do
    GenStage.call(__MODULE__, {:read_param, [param]}, @call_timeout)
  end

  @doc "Emergency lock Farmbot."
  def emergency_lock() do
    GenStage.call(__MODULE__, {:emergency_lock, []}, @call_timeout)
  end

  @doc "Unlock Farmbot from Emergency state."
  def emergency_unlock() do
    GenStage.call(__MODULE__, {:emergency_unlock, []}, @call_timeout)
  end

  @doc "Set a pin mode (`:input` | `:output` | `:input_pullup`)"
  def set_pin_mode(pin, mode) do
    GenStage.call(__MODULE__, {:set_pin_mode, [pin, mode]}, @call_timeout)
  end

  @doc "Read a pin."
  def read_pin(pin, mode) do
    GenStage.call(__MODULE__, {:read_pin, [pin, mode]}, @call_timeout)
  end

  @doc "Write a pin."
  def write_pin(pin, mode, value) do
    GenStage.call(__MODULE__, {:write_pin, [pin, mode, value]}, @call_timeout)
  end

  @doc "Request version."
  def request_software_version do
    GenStage.call(__MODULE__, {:request_software_version, []}, @call_timeout)
  end

  @doc "Set angle of a servo pin."
  def set_servo_angle(pin, value) do
    GenStage.call(__MODULE__, {:set_servo_angle, [pin, value]}, @call_timeout)
  end

  @doc "Flag for all params reported."
  def params_reported do
    GenStage.call(__MODULE__, :params_reported)
  end

  @doc "Start the firmware services."
  def start_link do
    GenStage.start_link(__MODULE__, [], name: __MODULE__)
  end

  ## GenStage

  defmodule State do
    @moduledoc false
    defstruct [
      handler: nil,
      handler_mod: nil,
      idle: false,
      timer: nil,
      pins: %{},
      params: %{},
      params_reported: false,
      initialized: false,
      initializing: false,
      current: nil,
      timeout_ms: 150_000,
      queue: :queue.new(),
      x_needs_home_on_boot: false,
      y_needs_home_on_boot: false,
      z_needs_home_on_boot: false
    ]
  end

  defp needs_home_on_boot do
    x = get_config_value(:float, "hardware_params", "movement_home_at_boot_x") || 0
    |> num_to_bool()

    y = get_config_value(:float, "hardware_params", "movement_home_at_boot_y") || 0
    |> num_to_bool()

    z = get_config_value(:float, "hardware_params", "movement_home_at_boot_z") || 0
    |> num_to_bool()

    %{
      x_needs_home_on_boot: x,
      y_needs_home_on_boot: y,
      z_needs_home_on_boot: z,
    }
  end

  def init([]) do
    handler_mod =
      Application.get_env(:farmbot, :behaviour)[:firmware_handler] || raise("No fw handler.")

    case handler_mod.start_link() do
      {:ok, handler} ->
        initial = Map.merge(needs_home_on_boot(), %{handler: handler, handler_mod: handler_mod})
        Process.flag(:trap_exit, true)
        {
          :producer_consumer,
          struct(State, initial),
          subscribe_to: [handler], dispatcher: GenStage.BroadcastDispatcher
        }
      {:error, reason} ->
        replace_firmware_handler(Farmbot.Firmware.StubHandler)
        Logger.error 1, "Failed to initialize firmware: #{inspect reason} Falling back to stub implementation."
        init([])
    end

  end

  def terminate(reason, state) do
    unless reason in [:normal, :shutdown] do
      replace_firmware_handler(Farmbot.Firmware.StubHandler)
    end

    unless :queue.is_empty(state.queue) do
      list = :queue.to_list(state.queue)
      for cmd <- list do
        :ok = do_reply(%{state | current: cmd}, {:error, reason})
      end
    end
  end

  def handle_info({:EXIT, _pid, :normal}, state) do
    {:stop, :normal, state}
  end

  def handle_info({:EXIT, _, reason}, state) do
    Logger.error 1, "Firmware handler: #{state.handler_mod} died: #{inspect reason}"
    case state.handler_mod.start_link() do
      {:ok, handler} ->
        new_state = %{state | handler: handler}
        {:noreply, [{:informational_settings, %{busy: false}}], %{new_state | initialized: false, idle: false}}
      err -> {:stop, err, %{state | handler: false}}
    end
  end

  # TODO(Connor): Put some sort of exit strategy here.
  # If a firmware command keeps timingout/failing, Farmbot OS just keeps trying
  # it. This can lead to infinate failures.
  def handle_info({:command_timeout, %Command{} = timeout_command}, state) do
    case state.current do
      # Check if this timeout is actually talking about the current command.
      ^timeout_command = current ->
        Logger.warn 1, "Timed out waiting for Firmware response. Retrying #{inspect current}) "
        case apply(state.handler_mod, current.fun, [state.handler | current.args]) do
          :ok ->
            timer = start_timer(current, state.timeout_ms)
            {:noreply, [], %{state | current: current, timer: timer}}
          {:error, _} = res ->
            do_reply(state, res)
            {:noreply, [], %{state | current: nil, queue: :queue.new()}}
        end

      # If this timeout was not talking about the current command
      %Command{} = current ->
        Logger.debug 3, "Got stray timeout for command: #{inspect current}"
        {:noreply, [], %{state | timer: nil}}

      # If there is no current command, we got a different kind of stray.
      # This is ok i guess.
      nil -> {:noreply, [], %{state | timer: nil}}

    end
  end

  def handle_call(:params_reported, _, state) do
    {:reply, state.params_reported, [], state}
  end

  def handle_call({fun, _}, _from, state = %{initialized: false})
  when fun not in  [:read_all_params, :update_param, :emergency_unlock, :emergency_lock, :request_software_version] do
    {:reply, {:error, :uninitialized}, [], state}
  end

  def handle_call({fun, args}, from, state) do
    next_current = struct(Command, from: from, fun: fun, args: args)
    current_current = state.current
    cond do
      fun == :emergency_lock ->
        if current_current do
          do_reply(state, {:error, :emergency_lock})
        end
        do_begin_cmd(next_current, state, [])
      match?(%Command{}, current_current) ->
        do_queue_cmd(next_current, state)
      is_nil(current_current) ->
        do_begin_cmd(next_current, state, [])
    end
  end

  defp do_begin_cmd(%Command{fun: fun, args: args, from: _from} = current, state, dispatch) do
    case apply(state.handler_mod, fun, [state.handler | args]) do
      :ok ->
        timer = start_timer(current, state.timeout_ms)
        if fun == :emergency_unlock do
          Farmbot.System.GPIO.Leds.led_status_ok()
          new_dispatch = [{:informational_settings,  %{busy: false, locked: false}} | dispatch]
          {:noreply, new_dispatch, %{state | current: current, timer: timer}}
        else
          {:noreply, dispatch, %{state | current: current, timer: timer}}
        end
      {:error, _} = res ->
        do_reply(%{state | current: current}, res)
        {:noreply, dispatch, %{state | current: nil}}
    end
  end

  defp do_queue_cmd(%Command{fun: _fun, args: _args, from: _from} = current, state) do
    # Logger.busy 3, "FW Queuing: #{fun}: #{inspect from}"
    new_q = :queue.in(current, state.queue)
    {:noreply, [], %{state | queue: new_q}}
  end

  def handle_events(gcodes, _from, state) do
    {diffs, state} = handle_gcodes(gcodes, state)
    # if after handling the current buffer of gcodes,
    # Try to start the next command in the queue if it exists.
    if List.last(gcodes) == :idle && state.current == nil do
      case :queue.out(state.queue) do
        {{:value, next_current}, new_queue} ->
          do_begin_cmd(next_current, %{state | queue: new_queue, current: next_current}, diffs)
        {:empty, queue} -> # nothing to do if the queue is empty.
          {:noreply, diffs, %{state | queue: queue}}
      end
    else
      {:noreply, diffs, state}
    end
  end

  defp handle_gcodes(codes, state, acc \\ [])

  defp handle_gcodes([], state, acc), do: {Enum.reverse(acc), state}

  defp handle_gcodes([code | rest], state, acc) do
    case handle_gcode(code, state) do
      {nil, new_state} -> handle_gcodes(rest, new_state, acc)
      {key, diff, new_state} -> handle_gcodes(rest, new_state, [{key, diff} | acc])
    end
  end

  defp handle_gcode({:debug_message, message}, state) do
    if get_config_value(:bool, "settings", "arduino_debug_messages") do
      Logger.debug 3, "Arduino debug message: #{message}"
    end
    {nil, state}
  end

  defp handle_gcode(code, state) when code in [:error, :invalid_command] do
    maybe_cancel_timer(state.timer, state.current)
    if state.current do
      Logger.error 1, "Got #{code} while executing `#{inspect state.current}`."
      do_reply(state, {:error, :firmware_error})
      {nil, %{state | current: nil}}
    else
      {nil, state}
    end
  end

  defp handle_gcode(:report_no_config, state) do
    Logger.busy 1, "Initializing Firmware."
    old = get_config_as_map()["hardware_params"]
    spawn __MODULE__, :do_read_params, [Map.delete(old, "param_version")]
    {nil, %{state | initialized: false, initializing: true}}
  end

  defp handle_gcode(:idle, %{initialized: false, initializing: false} = state) do
    Logger.busy 1, "Firmware not initialized yet. Waiting for R88 message."
    {nil, state}
  end

<<<<<<< HEAD
  defp handle_gcode(:report_params_complete, state) do
    Logger.success 1, "Firmware initialized."
    {nil, %{state | initializing: false, initialized: true, params_reported: true}}
  end

  defp handle_gcode(:idle, %{
    initialized: true, initializing: false, initialization_dispatched: false,
    x_needs_home_on_boot: false, y_needs_home_on_boot: false, z_needs_home_on_boot: false
  } = state) do
    Logger.debug 3, "Firmware is really ready."
    Farmbot.System.Registry.dispatch(__MODULE__, :firmware_initialized)
    {nil, %{state | initialization_dispatched: true}}
  end

  defp handle_gcode(:idle, %{initialized: false, initializing: true, initialization_dispatched: true} = state) do
    Farmbot.System.Registry.dispatch(__MODULE__, :firmware_idle)
    {nil, state}
  end

=======
>>>>>>> 7c73ad0a
  defp handle_gcode(:idle, %{initialized: true, initializing: false, current: nil, z_needs_home_on_boot: true} = state) do
    Logger.info 2, "Bootup homing Z axis"
    spawn __MODULE__, :find_home, [:z]
    {nil, %{state | z_needs_home_on_boot: false}}
  end

  defp handle_gcode(:idle, %{initialized: true, initializing: false, current: nil, y_needs_home_on_boot: true} = state) do
    Logger.info 2, "Bootup homing Y axis"
    spawn __MODULE__, :find_home, [:y]
    {nil, %{state | y_needs_home_on_boot: false}}
  end

  defp handle_gcode(:idle, %{initialized: true, initializing: false, current: nil, x_needs_home_on_boot: true} = state) do
    Logger.info 2, "Bootup homing X axis"
    spawn __MODULE__, :find_home, [:x]
    {nil, %{state | x_needs_home_on_boot: false}}
  end

  defp handle_gcode(:idle, state) do
    maybe_cancel_timer(state.timer, state.current)
    Farmbot.BotState.set_busy(false)
    if state.current do
      # This might be a bug in the FW
      if state.current.fun in [:home, :home_all] do
        Logger.warn 1, "Got idle during home."
        timer = start_timer(state.current, state.timeout_ms)
        {nil, %{state | timer: timer}}
      else
        Logger.warn 1, "Got idle while executing a command."
        do_reply(state, {:error, :timeout})
        {:informational_settings, %{busy: false, locked: false}, %{state | current: nil, idle: true}}
      end
    else
      {:informational_settings, %{busy: false, locked: false}, %{state | idle: true}}
    end
  end

  defp handle_gcode({:report_current_position, x, y, z}, state) do
    {:location_data, %{position: %{x: round(x), y: round(y), z: round(z)}}, state}
  end

  defp handle_gcode({:report_encoder_position_scaled, x, y, z}, state) do
    {:location_data, %{scaled_encoders: %{x: x, y: y, z: z}}, state}
  end

  defp handle_gcode({:report_encoder_position_raw, x, y, z}, state) do
    {:location_data, %{raw_encoders: %{x: x, y: y, z: z}}, state}
  end

  defp handle_gcode({:report_end_stops, xa, xb, ya, yb, za, zb}, state) do
    diff = %{end_stops: %{xa: xa, xb: xb, ya: ya, yb: yb, za: za, zb: zb}}
    {:location_data, diff, state}
    {nil, state}
  end

  defp handle_gcode({:report_pin_mode, pin, mode_atom}, state) do
    # Logger.debug 3, "Got pin mode report: #{pin}: #{mode_atom}"
    mode = extract_pin_mode(mode_atom)
    case state.pins[pin] do
      %{mode: _, value: _} = pin_map ->
        {:pins, %{pin => %{pin_map | mode: mode}}, %{state | pins: %{state.pins | pin => %{pin_map | mode: mode}}}}
      nil ->
        {:pins, %{pin => %{mode: mode, value: -1}}, %{state | pins: Map.put(state.pins, pin, %{mode: mode, value: -1})}}
    end
  end

  defp handle_gcode({:report_pin_value, pin, value}, state) do
    # Logger.debug 3, "Got pin value report: #{pin}: #{value} old: #{inspect state.pins[pin]}"
    case state.pins[pin] do
      %{mode: _, value: _} = pin_map ->
        {:pins, %{pin => %{pin_map | value: value}}, %{state | pins: %{state.pins | pin => %{pin_map | value: value}}}}
      nil ->
        {:pins, %{pin => %{mode: nil, value: value}}, %{state | pins: Map.put(state.pins, pin, %{mode: nil, value: value})}}
    end
  end

  defp handle_gcode({:report_parameter_value, param, value}, state) when (value == -1) do
    maybe_update_param_from_report(to_string(param), nil)
    {:mcu_params, %{param => nil}, %{state | params: Map.put(state.params, param, value)}}
  end

  defp handle_gcode({:report_parameter_value, param, value}, state) when is_number(value) do
    maybe_update_param_from_report(to_string(param), value)
    {:mcu_params, %{param => value}, %{state | params: Map.put(state.params, param, value)}}
  end

  defp handle_gcode({:report_software_version, version}, state) do
    case String.last(version) do
      "F" ->
        update_config_value(:string, "settings", "firmware_hardware", "farmduino")
      "R" ->
        update_config_value(:string, "settings", "firmware_hardware", "arduino")
      "G" ->
        update_config_value(:string, "settings", "firmware_hardware", "farmduino_k14")
      _ -> :ok
    end
    {:informational_settings, %{firmware_version: version}, state}
  end

  defp handle_gcode(:report_axis_home_complete_x, state) do
    {nil, state}
  end

  defp handle_gcode(:report_axis_home_complete_y, state) do
    {nil, state}
  end

  defp handle_gcode(:report_axis_home_complete_z, state) do
    {nil, %{state | timer: nil}}
  end

  defp handle_gcode(:report_axis_timeout_x, state) do
    do_reply(state, {:error, :axis_timeout_x})
    {nil, %{state | timer: nil}}
  end

  defp handle_gcode(:report_axis_timeout_y, state) do
    do_reply(state, {:error, :axis_timeout_y})
    {nil, %{state | timer: nil}}
  end

  defp handle_gcode(:report_axis_timeout_z, state) do
    do_reply(state, {:error, :axis_timeout_z})
    {nil, %{state | timer: nil}}
  end

  defp handle_gcode({:report_axis_changed_x, _new_x} = msg, state) do
    new_current = Command.add_status(state.current, msg)
    {nil, %{state | current: new_current}}
  end

  defp handle_gcode({:report_axis_changed_y, _new_y} = msg, state) do
    new_current = Command.add_status(state.current, msg)
    {nil, %{state | current: new_current}}
  end

  defp handle_gcode({:report_axis_changed_z, _new_z} = msg, state) do
    new_current = Command.add_status(state.current, msg)
    {nil, %{state | current: new_current}}
  end

  defp handle_gcode(:busy, state) do
    Farmbot.BotState.set_busy(true)
    maybe_cancel_timer(state.timer, state.current)
    timer = if state.current do
      start_timer(state.current, state.timeout_ms)
    else
      nil
    end
    {:informational_settings, %{busy: true}, %{state | idle: false, timer: timer}}
  end

  defp handle_gcode(:done, state) do
    maybe_cancel_timer(state.timer, state.current)
    Farmbot.BotState.set_busy(false)
    if state.current do
      do_reply(state, :ok)
      {nil, %{state | current: nil}}
    else
      {nil, state}
    end
  end

  defp handle_gcode(:report_emergency_lock, state) do
    Farmbot.System.GPIO.Leds.led_status_err
    maybe_send_email()
    if state.current do
      do_reply(state, {:error, :emergency_lock})
      {:informational_settings, %{locked: true}, %{state | current: nil}}
    else
      {:informational_settings, %{locked: true}, state}
    end
  end

  defp handle_gcode({:report_calibration, axis, status}, state) do
    maybe_cancel_timer(state.timer, state.current)
    Logger.busy 1, "Axis #{axis} calibration: #{status}"
    {nil, state}
  end

  defp handle_gcode({:report_axis_calibration, param, val}, state) do
    spawn __MODULE__, :report_calibration_callback, [5, param, val]
    {nil, state}
  end

  defp handle_gcode(:noop, state) do
    {nil, state}
  end

  defp handle_gcode(:received, state) do
    {nil, state}
  end

  defp handle_gcode({:echo, _code}, state) do
    {nil, state}
  end

  defp handle_gcode(code, state) do
    Logger.warn(3, "unhandled code: #{inspect(code)}")
    {nil, state}
  end

  defp maybe_cancel_timer(nil, current_command) do
    if current_command do
      # Logger.debug 3, "[WEIRD] - No timer to cancel for command: #{inspect current_command}"
      :ok
    else
      # Logger.debug 3, "[PROBABLY OK] - No timer to cancel, and no command here."
      :ok
    end
  end

  defp maybe_cancel_timer(timer, _current_command) do
    if Process.read_timer(timer) do
      # Logger.debug 3, "[NORMAL] - Canceled timer: #{inspect timer} for command: #{inspect current_command}"
      Process.cancel_timer(timer)
      :ok
    else
      :ok
    end
  end

  defp maybe_update_param_from_report(param, val) when is_binary(param) do
    real_val = if val, do: (val / 1), else: nil
    # Logger.debug 3, "Firmware reported #{param} => #{val || -1}"
    update_config_value(:float, "hardware_params", to_string(param), real_val)
  end

  @doc false
  def do_read_params(old) when is_map(old) do
    for {key, float_val} <- old do
      cond do
        (float_val == -1) -> :ok
        is_nil(float_val) -> :ok
        is_number(float_val) ->
          val = round(float_val)
          :ok = update_param(:"#{key}", val)
      end
    end
    :ok = update_param(:param_use_eeprom, 0)
    :ok = update_param(:param_config_ok, 1)
    read_all_params()
    :ok = request_software_version()
  end

  @doc false
  def report_calibration_callback(tries, param, value)

  def report_calibration_callback(0, _param, _value) do
    :ok
  end

  def report_calibration_callback(tries, param, val) do
    case Farmbot.Firmware.update_param(param, val) do
      :ok ->
        str_param = to_string(param)
        case get_config_value(:float, "hardware_params", str_param) do
          ^val ->
            Logger.success 1, "Calibrated #{param}: #{val}"
            SettingsSync.upload_fw_kv(str_param, val)
            :ok
          _ -> report_calibration_callback(tries - 1, param, val)
        end
      {:error, reason} ->
        Logger.error 1, "Failed to set #{param}: #{val} (#{inspect reason})"
        report_calibration_callback(tries - 1, param, val)
    end
  end

  defp do_reply(state, reply) do
    maybe_cancel_timer(state.timer, state.current)
    maybe_log_complete(state.current, reply)
    case state.current do
      %Command{fun: :emergency_unlock, from: from} ->
        # i really don't want this to be here..
        EstopTimer.cancel_timer()
        :ok = GenServer.reply from, reply
      %Command{fun: :emergency_lock, from: from} ->
        :ok = GenServer.reply from, {:error, :emergency_lock}
      %Command{fun: _fun, from: from} ->
        # Logger.success 3, "FW Replying: #{fun}: #{inspect from}"
        :ok = GenServer.reply from, reply
      nil ->
        Logger.error 1, "FW Nothing to send reply: #{inspect reply} to!."
        :error
    end
  end

  defp maybe_send_email do
    if get_config_value(:bool, "settings", "email_on_estop") do
      if !EstopTimer.timer_active? do
        EstopTimer.start_timer()
      end
    end
  end

  defp start_timer(%Command{} = command, timeout) do
    Process.send_after(self(), {:command_timeout, command}, timeout)
  end
end<|MERGE_RESOLUTION|>--- conflicted
+++ resolved
@@ -335,28 +335,6 @@
     {nil, state}
   end
 
-<<<<<<< HEAD
-  defp handle_gcode(:report_params_complete, state) do
-    Logger.success 1, "Firmware initialized."
-    {nil, %{state | initializing: false, initialized: true, params_reported: true}}
-  end
-
-  defp handle_gcode(:idle, %{
-    initialized: true, initializing: false, initialization_dispatched: false,
-    x_needs_home_on_boot: false, y_needs_home_on_boot: false, z_needs_home_on_boot: false
-  } = state) do
-    Logger.debug 3, "Firmware is really ready."
-    Farmbot.System.Registry.dispatch(__MODULE__, :firmware_initialized)
-    {nil, %{state | initialization_dispatched: true}}
-  end
-
-  defp handle_gcode(:idle, %{initialized: false, initializing: true, initialization_dispatched: true} = state) do
-    Farmbot.System.Registry.dispatch(__MODULE__, :firmware_idle)
-    {nil, state}
-  end
-
-=======
->>>>>>> 7c73ad0a
   defp handle_gcode(:idle, %{initialized: true, initializing: false, current: nil, z_needs_home_on_boot: true} = state) do
     Logger.info 2, "Bootup homing Z axis"
     spawn __MODULE__, :find_home, [:z]
