--- conflicted
+++ resolved
@@ -40,10 +40,7 @@
         Logger.success 3, "detected target UART: #{dev}"
         update_fw_handler UartHandler
         Application.put_env(:farmbot, :uart_handler, tty: dev)
-<<<<<<< HEAD
-=======
         dev
->>>>>>> 2965a9b2
       _ ->
         Logger.error 1, "Could not detect a UART device."
         update_fw_handler StubHandler
