--- conflicted
+++ resolved
@@ -81,184 +81,8 @@
     {:noreply, state}
   end
 
-<<<<<<< HEAD
-  def handle_info(%AsyncEnd{id: ref}, state) do
-    request = state.requests[ref]
-    case request do
-      {from, {:request, method, _url, body, headers, opts}, %{redirect: true} = map} ->
-        # remove this request from the state
-        new_requests = Map.delete(state.requests, ref)
-        next_state = %{state | requests: new_requests}
-
-        # get the next url
-        next_url = Enum.find_value(map.headers, fn({header, val}) -> if header == "Location" or header == "location", do: val, else: nil end)
-
-        if next_url do
-          # create a new request
-          debug_log "Doing redirect: #{inspect ref}"
-          next_state = create_request({:request, method, next_url, body, headers, opts}, from, next_state)
-          {:noreply, next_state}
-        else
-          debug_log "Could not redirect because server did not provide a new location"
-          GenServer.reply(from, {:error, :redirect_error})
-          {:noreply, next_state}
-        end
-
-      {from, _request, %{
-        status_code: code,
-        headers: headers,
-        body: body
-      }} ->
-        debug_log "Request: #{inspect ref} has completed."
-        reply = %Response{
-          status_code: code,
-          headers: headers,
-          body: body
-        }
-        GenServer.reply(from, {:ok, reply})
-        new_requests = Map.delete(state.requests, ref)
-        {:noreply, %{state | requests: new_requests}}
-      _ ->
-        debug_log "Unrecognized ref (End): #{inspect ref}"
-        {:noreply, state}
-    end
-  end
-  def handle_info(e, state) do
-=======
   def handle_info({:EXIT, _old_client, _reason}, state) do
     debug_log "Client finished."
->>>>>>> e7bcbbf7
     {:noreply, state}
   end
-
-end
-# defmodule Farmbot.HTTP do
-#   @moduledoc """
-#     Shortcuts to Http Client because im Lazy.
-#   """
-#   alias Farmbot.Auth
-#   alias Farmbot.Token
-#   require Logger
-#   alias Farmbot.Context
-#   use Farmbot.DebugLog
-#   use GenServer
-#
-#   @typedoc false
-#   @type http :: atom | pid
-#
-#   @version Mix.Project.config[:version]
-#   @target Mix.Project.config[:target]
-#   @twenty_five_seconds 25_000
-#   @http_config [
-#     ssl: [versions: [:'tlsv1.2']],
-#     recv_timeout: @twenty_five_seconds,
-#     timeout: @twenty_five_seconds,
-#     follow_redirect: true
-#   ]
-#
-#   @type http_resp :: HTTPoison.Response.t | {:error, HTTPoison.ErrorResponse.t}
-#
-#   @doc """
-#     Start the Farmbot HTTP client.
-#   """
-#   def start_link(%Context{} = ctx, opts) do
-#     GenServer.start_link(__MODULE__, ctx, opts)
-#   end
-#
-#   def init(context) do
-#     Registry.register(Farmbot.Registry, Farmbot.Auth, [])
-#     {:ok, %{context: context, token: nil}}
-#   end
-#
-#
-#   defp context, do: Context.new()
-#
-#   def process_url(url) do
-#     {:ok, server} = fetch_server(context().auth)
-#     server <> url
-#   end
-#
-#   def process_request_headers(_headers) do
-#     {:ok, auth_headers} = build_auth(context())
-#     auth_headers
-#   end
-#
-#   def process_request_options(opts),
-#     do: opts
-#         |> Keyword.merge(@http_config, fn(_key, user_provided, _default) ->
-#           user_provided
-#         end)
-#
-#   def process_status_code(401) do
-#     Logger.info ">> Token is expired!"
-#     Farmbot.Auth.try_log_in!(context().auth)
-#     401
-#   end
-#
-#   def process_status_code(code), do: code
-#
-#   @spec build_auth(Context.t) :: {:ok, [any]} | {:error, :no_token}
-#   defp build_auth(%Context{} = ctx) do
-#     with {:ok, %Token{} = token} <- Auth.get_token(ctx.auth)
-#     do
-#       {:ok,
-#         ["Content-Type": "application/json",
-#          "User-Agent": "FarmbotOS/#{@version} (#{@target}) #{@target} ()",
-#          "Authorization": "Bearer " <> token.encoded]}
-#     else
-#       _ -> {:error, :no_token}
-#     end
-#   end
-#
-#   @spec fetch_server(Context.auth) :: {:error, :no_server} | {:ok, binary}
-#   defp fetch_server(auth) do
-#     case Auth.get_server(auth) do
-#       {:ok, nil} -> {:error, :no_server}
-#       {:ok, server} -> {:ok, server}
-#     end
-#   end
-#
-#   @doc """
-#     Uploads a file to google storage
-#   """
-#   @spec upload_file(binary) :: {:ok, HTTPoison.Response.t} | no_return
-#   def upload_file(file_name) do
-#     unless File.exists?(file_name) do
-#       raise("File not found")
-#     end
-#     {:ok, %HTTPoison.Response{body: rbody,
-#       status_code: 200}} = get("/api/storage_auth")
-#
-#     {:ok, file} = File.read(file_name)
-#
-#     body = Poison.decode!(rbody)
-#     url = "https:" <> body["url"]
-#     form_data = body["form_data"]
-#     attachment_url = url <> form_data["key"]
-#     headers = [
-#       {"Content-Type", "multipart/form-data"},
-#       {"User-Agent", "FarmbotOS"}
-#     ]
-#     payload =
-#       Enum.map(form_data, fn({key, value}) ->
-#         if key == "file", do: {"file", file}, else: {key, value}
-#       end)
-#     Logger.info ">> #{attachment_url} Should hopefully exist shortly!"
-#     url
-#     |> HTTPoison.post({:multipart, payload}, headers)
-#     |> finish_upload(attachment_url)
-#   end
-#
-#   @spec finish_upload(any, binary) :: {:ok, HTTPoison.Response.t} | no_return
-#
-#   # We only want to upload if we get a 2XX response.
-#   defp finish_upload({:ok, %HTTPoison.Response{status_code: s}}, attachment_url)
-#   when s < 300 do
-#     ctx   = Context.new()
-#     [x, y, z] = Farmbot.BotState.get_current_pos(ctx)
-#     meta      = %{x: x, y: y, z: z}
-#     json      = Poison.encode! %{"attachment_url" => attachment_url,
-#                                  "meta" => meta}
-#     Farmbot.HTTP.post "/api/images", json
-#   end
-# end+end