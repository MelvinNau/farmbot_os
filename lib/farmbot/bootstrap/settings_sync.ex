defmodule Farmbot.Bootstrap.SettingsSync do
  @moduledoc "Handles uploading and downloading of FBOS configs."
  use Farmbot.Logger
  import Farmbot.System.ConfigStorage, only: [get_config_value: 3, update_config_value: 4, get_config_as_map: 0]

<<<<<<< HEAD
  def start_link() do
    run()
    :ignore
  end

  def run() do
    with {:ok, %{body: body, status_code: 200}} <- Farmbot.HTTP.get("/api/fbos_config"),
    {:ok, data} <- Poison.decode(body)
    do
      do_sync_settings(data)
      update_config_value(:bool, "settings", "ignore_fbos_config", false)
      :ok
    else
      {:ok, status_code: code} ->
        Logger.error 1, "HTTP error syncing settings: #{code}"
        :ok
      err ->
        Logger.error 1, "Error syncing settings: #{inspect err}"
        :ok
    end
  rescue
    err ->
      update_config_value(:bool, "settings", "ignore_fbos_config", false)
      Logger.error 1, "Error syncing settings: #{Exception.message(err)} #{inspect System.stacktrace()}"
  end
=======
  @fbos_keys [
    "auto_sync",
    "beta_opt_in",
    "disable_factory_reset",
    "firmware_output_log",
    "firmware_input_log",
    "sequence_body_log",
    "sequence_complete_log",
    "sequence_init_log",
    "arduino_debug_messages",
    "os_auto_update",
    "firmware_hardware",
    "network_not_found_timer"
  ]
>>>>>>> dfb0afbd

  @firmware_keys [
    "param_version",
    "param_test",
    "param_config_ok",
    "param_use_eeprom",
    "param_e_stop_on_mov_err",
    "param_mov_nr_retry",
    "movement_timeout_x",
    "movement_timeout_y",
    "movement_timeout_z",
    "movement_keep_active_x",
    "movement_keep_active_y",
    "movement_keep_active_z",
    "movement_home_at_boot_x",
    "movement_home_at_boot_y",
    "movement_home_at_boot_z",
    "movement_invert_endpoints_x",
    "movement_invert_endpoints_y",
    "movement_invert_endpoints_z",
    "movement_enable_endpoints_x",
    "movement_enable_endpoints_y",
    "movement_enable_endpoints_z",
    "movement_invert_motor_x",
    "movement_invert_motor_y",
    "movement_invert_motor_z",
    "movement_secondary_motor_x",
    "movement_secondary_motor_invert_x",
    "movement_steps_acc_dec_x",
    "movement_steps_acc_dec_y",
    "movement_steps_acc_dec_z",
    "movement_stop_at_home_x",
    "movement_stop_at_home_y",
    "movement_stop_at_home_z",
    "movement_home_up_x",
    "movement_home_up_y",
    "movement_home_up_z",
    "movement_step_per_mm_x",
    "movement_step_per_mm_y",
    "movement_step_per_mm_z",
    "movement_min_spd_x",
    "movement_min_spd_y",
    "movement_min_spd_z",
    "movement_home_spd_x",
    "movement_home_spd_y",
    "movement_home_spd_z",
    "movement_max_spd_x",
    "movement_max_spd_y",
    "movement_max_spd_z",
    "encoder_enabled_x",
    "encoder_enabled_y",
    "encoder_enabled_z",
    "encoder_type_x",
    "encoder_type_y",
    "encoder_type_z",
    "encoder_missed_steps_max_x",
    "encoder_missed_steps_max_y",
    "encoder_missed_steps_max_z",
    "encoder_scaling_x",
    "encoder_scaling_y",
    "encoder_scaling_z",
    "encoder_missed_steps_decay_x",
    "encoder_missed_steps_decay_y",
    "encoder_missed_steps_decay_z",
    "encoder_use_for_pos_x",
    "encoder_use_for_pos_y",
    "encoder_use_for_pos_z",
    "encoder_invert_x",
    "encoder_invert_y",
    "encoder_invert_z",
    "movement_axis_nr_steps_x",
    "movement_axis_nr_steps_y",
    "movement_axis_nr_steps_z",
    "movement_stop_at_max_x",
    "movement_stop_at_max_y",
    "movement_stop_at_max_z",
    "pin_guard_1_pin_nr",
    "pin_guard_1_time_out",
    "pin_guard_1_active_state",
    "pin_guard_2_pin_nr",
    "pin_guard_2_time_out",
    "pin_guard_2_active_state",
    "pin_guard_3_pin_nr",
    "pin_guard_3_time_out",
    "pin_guard_3_active_state",
    "pin_guard_4_pin_nr",
    "pin_guard_4_time_out",
    "pin_guard_4_active_state",
    "pin_guard_5_pin_nr",
    "pin_guard_5_time_out",
    "pin_guard_5_active_state",
  ]

  # TODO: This should be moved to ConfigStorage module maybe?
  @bool_keys [
    "auto_sync",
    "beta_opt_in",
    "disable_factory_reset",
    "firmware_output_log",
    "firmware_input_log",
    "sequence_body_log",
    "sequence_complete_log",
    "sequence_init_log",
    "arduino_debug_messages",
    "os_auto_update"
  ]

  @string_keys [
    "firmware_hardware"
  ]

  @float_keys @firmware_keys ++ [
    "network_not_found_timer"
  ]

  @doc false
  def start_link() do
    run()
    :ignore
  end

  @doc false
  def run() do
    do_sync_fbos_configs()
    do_sync_fw_configs()
    Logger.debug 1, "Synced fbos and fw settings with API"
    :ok
  rescue
    err ->
      message = Exception.message(err)
      err_msg = "#{} #{inspect System.stacktrace()}"
      Logger.error 1, "Error syncing settings: #{err_msg}"
      {:error, message}
  end

  def apply_fbos_map(old_map, new_map) do
    old_map = take_valid_fbos(old_map)
    new_map = take_valid_fbos(new_map)
    Map.new(new_map, fn({key, new_value}) ->
      if old_map[key] != new_value do
        apply_to_config_storage key, new_value
      end
      {key, new_value}
    end)
  end

  def apply_fw_map(old_map, new_map) do
    old_map = take_valid_fw(old_map)
    new_map = take_valid_fw(new_map)
    Map.new(new_map, fn({key, new_value}) ->
      if old_map[key] != new_value do
        apply_to_config_storage key, new_value
      end
      {key, new_value}
    end)
  end

  defp apply_to_config_storage(key, val)
  when key in @bool_keys and (is_nil(val) or is_boolean(val)) do
    Logger.success 2, "Updating: #{key} => #{inspect val}"
    update_config_value(:bool, "settings", key, val)
  end

  defp apply_to_config_storage(key, val)
  when key in @string_keys and (is_nil(val) or is_binary(val)) do
    Logger.success 2, "Updating: #{key} => #{inspect val}"
    update_config_value(:string, "settings", key, val)
  end

  defp apply_to_config_storage(key, val)
  when key in @firmware_keys do
    Logger.success 2, "Updating FW param: #{key} => #{inspect val}"
    if val do
      update_config_value(:float, "hardware_params", key, val / 1)
    else
      Logger.warn 2, "Not allowing #{key} to be set to null"
    end
  end

  defp apply_to_config_storage(key, val)
  when key in @float_keys and (is_nil(val) or is_number(val)) do
    Logger.success 2, "Updating: #{key} => #{inspect val}"
    if val do
      update_config_value(:float, "settings", key, val / 1)
    else
      update_config_value(:float, "settings", key, val)
    end
  end

  defp apply_to_config_storage(key, val) do
    Logger.error 1, "Unknown pair: #{key} => #{inspect val}"
    {:error, {:unknown_pair, {key, val}}}
  end

  @doc "Sync the settings related to the Firmware."
  def do_sync_fw_configs do
    with {:ok, %{body: body, status_code: 200}} <- Farmbot.HTTP.get("/api/firmware_config"),
    {:ok, data} <- Poison.decode(body)
    do
      do_sync_fw_configs(data)
    else
      {:ok, status_code: code} ->
        Logger.error 1, "HTTP error syncing settings: #{code}"
        :ok
      err ->
        Logger.error 1, "Error syncing settings: #{inspect err}"
        :ok
    end
  end

  def do_sync_fw_configs(%{"api_migrated" => true} = api_data) do
    Logger.info 3, "API is the source of truth for Firmware configs. Downloading data."
    old_config = get_config_as_map()["hardware_params"]
    apply_fw_map(old_config, api_data)
    :ok
  end

  def do_sync_fw_configs(%{"api_migrated" => false}) do
    Logger.info 3, "FBOS is the source of truth for Firmware configs. Uploading data."
    current = get_config_as_map()["hardware_params"]
    payload = Map.put(current, "api_migrated", true) |> Poison.encode!()
    Farmbot.HTTP.delete!("/api/firmware_config")
    Farmbot.HTTP.put!("/api/firmware_config", payload)
    :ok
  end

  @doc "Sync the settings related to FBOS"
  def do_sync_fbos_configs do
    with {:ok, %{body: body, status_code: 200}} <- Farmbot.HTTP.get("/api/fbos_config"),
    {:ok, data} <- Poison.decode(body)
    do
      do_sync_fbos_configs(data)
    else
      {:ok, status_code: code} ->
        Logger.error 1, "HTTP error syncing settings: #{code}"
        :ok
      err ->
        Logger.error 1, "Error syncing settings: #{inspect err}"
        :ok
    end
  end

  def do_sync_fbos_configs(%{"api_migrated" => true} = api_data) do
    Logger.info 3, "API is the source of truth for FBOS configs. Downloading data."
    old_config = get_config_as_map()["settings"]
    apply_fbos_map(old_config, api_data)
    :ok
  end

<<<<<<< HEAD
  def do_sync_settings(_unimportant_data) do
    Logger.info 3, "FBOS is the source of truth; Uploading data."
    update_config_value(:bool, "settings", "ignore_fbos_config", true)
=======
  def do_sync_fbos_configs(_unimportant_data) do
    Logger.info 3, "FBOS is the source of truth for FBOS configs. Uploading data."
>>>>>>> dfb0afbd
    auto_sync = get_config_value(:bool, "settings", "auto_sync")
    beta_opt_in = get_config_value(:bool, "settings", "beta_opt_in")
    disable_factory_reset = get_config_value(:bool, "settings", "disable_factory_reset")
    firmware_output_log = get_config_value(:bool, "settings", "firmware_output_log")
    firmware_input_log = get_config_value(:bool, "settings", "firmware_input_log")
    sequence_body_log = get_config_value(:bool, "settings", "sequence_body_log")
    sequence_complete_log = get_config_value(:bool, "settings", "sequence_complete_log")
    sequence_init_log = get_config_value(:bool, "settings", "sequence_init_log")
    arduino_debug_messages = get_config_value(:bool, "settings", "arduino_debug_messages")
    os_auto_update = get_config_value(:bool, "settings", "os_auto_update")
    firmware_hardware = get_config_value(:string, "settings", "firmware_hardware")
    network_not_found_timer = get_config_value(:float, "settings", "network_not_found_timer")
    payload = %{
      api_migrated: true,
      auto_sync: auto_sync,
      beta_opt_in: beta_opt_in,
      disable_factory_reset: disable_factory_reset,
      firmware_output_log: firmware_output_log,
      firmware_input_log: firmware_input_log,
      sequence_body_log: sequence_body_log,
      sequence_complete_log: sequence_complete_log,
      sequence_init_log: sequence_init_log,
      arduino_debug_messages: arduino_debug_messages,
      os_auto_update: os_auto_update,
      firmware_hardware: firmware_hardware,
      network_not_found_timer: network_not_found_timer,
    } |> Poison.encode!()
    Farmbot.HTTP.delete!("/api/fbos_config")
    Farmbot.HTTP.put!("/api/fbos_config", payload)
    update_config_value(:bool, "settings", "ignore_fbos_config", false)
    :ok
  end

  def take_valid_fbos(map) do
    Map.take(map, @fbos_keys ++ Enum.map(@fbos_keys, &String.to_atom(&1)))
  end

  def take_valid_fw(%{param_config_ok: _} = atom_map) do
    Map.new(atom_map, fn({key, val}) -> {to_string(key), val} end)
  end

  def take_valid_fw(map) do
    Map.take(map, @firmware_keys ++ Enum.map(@firmware_keys, &String.to_atom(&1)))
    |> Map.drop(["param_version", "param_test", "param_config_ok", "param_use_eeprom"])
  end
end<|MERGE_RESOLUTION|>--- conflicted
+++ resolved
@@ -3,33 +3,6 @@
   use Farmbot.Logger
   import Farmbot.System.ConfigStorage, only: [get_config_value: 3, update_config_value: 4, get_config_as_map: 0]
 
-<<<<<<< HEAD
-  def start_link() do
-    run()
-    :ignore
-  end
-
-  def run() do
-    with {:ok, %{body: body, status_code: 200}} <- Farmbot.HTTP.get("/api/fbos_config"),
-    {:ok, data} <- Poison.decode(body)
-    do
-      do_sync_settings(data)
-      update_config_value(:bool, "settings", "ignore_fbos_config", false)
-      :ok
-    else
-      {:ok, status_code: code} ->
-        Logger.error 1, "HTTP error syncing settings: #{code}"
-        :ok
-      err ->
-        Logger.error 1, "Error syncing settings: #{inspect err}"
-        :ok
-    end
-  rescue
-    err ->
-      update_config_value(:bool, "settings", "ignore_fbos_config", false)
-      Logger.error 1, "Error syncing settings: #{Exception.message(err)} #{inspect System.stacktrace()}"
-  end
-=======
   @fbos_keys [
     "auto_sync",
     "beta_opt_in",
@@ -44,7 +17,6 @@
     "firmware_hardware",
     "network_not_found_timer"
   ]
->>>>>>> dfb0afbd
 
   @firmware_keys [
     "param_version",
@@ -174,8 +146,9 @@
     :ok
   rescue
     err ->
+      update_config_value(:bool, "settings", "ignore_fbos_config", false)
       message = Exception.message(err)
-      err_msg = "#{} #{inspect System.stacktrace()}"
+      err_msg = "#{message} #{inspect System.stacktrace()}"
       Logger.error 1, "Error syncing settings: #{err_msg}"
       {:error, message}
   end
@@ -294,14 +267,9 @@
     :ok
   end
 
-<<<<<<< HEAD
-  def do_sync_settings(_unimportant_data) do
-    Logger.info 3, "FBOS is the source of truth; Uploading data."
-    update_config_value(:bool, "settings", "ignore_fbos_config", true)
-=======
   def do_sync_fbos_configs(_unimportant_data) do
     Logger.info 3, "FBOS is the source of truth for FBOS configs. Uploading data."
->>>>>>> dfb0afbd
+    update_config_value(:bool, "settings", "ignore_fbos_config", true)
     auto_sync = get_config_value(:bool, "settings", "auto_sync")
     beta_opt_in = get_config_value(:bool, "settings", "beta_opt_in")
     disable_factory_reset = get_config_value(:bool, "settings", "disable_factory_reset")
