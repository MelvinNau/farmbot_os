defmodule Farmbot.Bootstrap.Supervisor do
  @moduledoc """
  Starts services that require Authorization.
  this includes things like
  * HTTP
  * Realtime transports (MQTT, Websockets, etc)

  It is expected that there is authorization credentials in the application's
  environment by this point. This can be configured via a `Farmbot.Init` module.

  For example:

  # config.exs
      use Mix.Config

      config :farmbot, :init, [
        Farmbot.Configurator
      ]

      config :farmbot, :behaviour,
        authorization: Farmbot.Configurator

  # farmbot_configurator.ex

      defmodule Farmbot.Configurator do
        @moduledoc false
        @behaviour Farmbot.System.Init
        @behaviour Farmbot.Bootstrap.Authorization

        # Callback for Farmbot.System.Init.
        # This can return {:ok, pid} if it should be a supervisor.
        def start_link(_args, _opts) do
          creds = [
            email: "some_user@some_server.org",
            password: "some_secret_password_dont_actually_store_in_plain_text",
            server:   "https://my.farmbot.io"
          ]
          Application.put_env(:farmbot, :behaviour, creds)
          :ignore
        end

        # Callback for Farmbot.Bootstrap.Authorization.
        # Should return `{:ok, token}` where `token` is a binary jwt, or
        # {:error, reason} reason can be anything, but a binary is easiest to
        # Parse.
        def authorize(email, password, server) do
          # some intense http stuff or whatever.
          {:ok, token}
        end
      end

  This will cause the `creds` to be stored in the application's environment.
  This moduld then will try to use the configured module to `authorize`.

  If either of these things error, the bot try to factory reset
  """

  use Supervisor
  alias Farmbot.Bootstrap.Authorization, as: Auth
  require Logger

  error_msg = """
  Please configure an authorization module!
  for example:
      config: :farmbot, :behaviour, [
        authorization: Farmbot.Bootstrap.Authorization
      ]
  """
  @auth_task Application.get_env(:farmbot, :behaviour)[:authorization] || Mix.raise(error_msg)

  @doc "Start Bootstrap services."
  def start_link(args, opts \\ []) do
    Supervisor.start_link(__MODULE__, args, opts)
  end

  def init(args) do
    # try to find the creds.
    case get_creds() do
      # do the actual supervisor init if we have creds. This may still fail.
      {email, pass, server} -> actual_init(args, email, pass, server)
      # This will cause a factory reset.
      {:error, reason}      -> {:error, reason}
    end
  end

  @typedoc "Authorization credentials."
  @type auth :: {Auth.email, Auth.password, Auth.server}

  @spec get_creds() :: auth | {:error, term}
  defp get_creds do
    try do
      # Get out authorization data out of the environment.
      # for host environment this will be configured at compile time.
      # for target environment it will be configured by `configurator`.
      email  = Application.get_env(:farmbot, :authorization)[:email   ] || raise "No email provided."
      pass   = Application.get_env(:farmbot, :authorization)[:password] || raise "No password provided."
      server = Application.get_env(:farmbot, :authorization)[:server  ] || raise "No server provided."
      {email, pass, server}
    rescue
      e -> {:error, Exception.message(e)}
    end
  end

<<<<<<< HEAD
  defp actual_init(args, email, pass, server) do
    Logger.info "Beginning authorization: #{email} - #{server}"
=======
  defp actual_init(_args, email, pass, server) do
>>>>>>> 7ea89c1c
    # get a token
    case @auth_task.authorize(email, pass, server) do
      {:ok, token} ->
        children = [
          supervisor(Farmbot.BotState.Supervisor,    [token, [name: Farmbot.BotState.Supervisor  ]]),
          supervisor(Farmbot.HTTP.Supervisor,      [token, [name: Farmbot.HTTP.Supervisor]]),
        ]
        opts = [strategy: :one_for_all]
        supervise(children, opts)
      # I don't actually _have_ to factory reset here. It would get detected ad
      # an application start fail and we would factory_reset from there,
      # the error message is just way more useful here.
      {:error, reason} -> Farmbot.System.factory_reset(reason)
    end
  end
end<|MERGE_RESOLUTION|>--- conflicted
+++ resolved
@@ -101,12 +101,8 @@
     end
   end
 
-<<<<<<< HEAD
-  defp actual_init(args, email, pass, server) do
+  defp actual_init(_args, email, pass, server) do
     Logger.info "Beginning authorization: #{email} - #{server}"
-=======
-  defp actual_init(_args, email, pass, server) do
->>>>>>> 7ea89c1c
     # get a token
     case @auth_task.authorize(email, pass, server) do
       {:ok, token} ->
